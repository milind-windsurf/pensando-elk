<img src="https://pensando.io/wp-content/themes/pensando/assets/images/logo.svg" alt="My cool logo" width="350"/>


ELK based analytics for Pensado Systems

This repository is the starting point for building and utlizing the Elasticstack for monitoring and analyzing
data, both about and traversing, the Pensando DSS(es) - DSC(s) coming soon - within your environment.  The purpose is to consolidate the
applications and tools used for said monitoring and analysis and deploy them in an automated fashion.

Instantiation can be done on any system with docker and docker-compose installed.

## Running ELK-Pensando

---
**NOTE**

This branch works with the following software.

<<<<<<< HEAD
CXOS: 10.10.1010 <br/>
PSM:  1.49.3-T-3
=======
CXOS: 10.11 <br/>
PSM:  1.54.1-T-7
>>>>>>> d771a4a7

If these do not match your current install, [check one of the other branches](https://gitlab.com/pensando/tbd/siem/elastic/elk-pensando/-/branches)

---

  #### Documented version
  To get up and running with Pensando's ELK implementation, but need a bit more guidance than a basic readme, [click here](https://pensando.gitlab.io/tbd/siem/elastic/elk-pensando/index.html)

  #### Quick Start
  NOTE: Use this if you are running on a *nix system, don't need docker(-compose) help and understand basic ELK admin
  1. Clone this repository

  2. Change into the directory where it is stored

  3. Create the file '.env' and add the following to it (change 8.0.0 if the version of ELK you want is different):
      ```
      TAG=8.0.0
      ```

  4. Create the following 2 directories and give them full write permissions (777 works)
      ```
      ./data/es_backups
      ./data/pensando_es
      ```

  5. Ensure that you update ```vm.max_map_count``` on your system so that elasticsearch can store it's inidices correctly
      ```
      sudo sysctl -w vm.max_map_count=262144
      sudo echo vm.max_map_count=262144 >> /etc/sysctl.conf
      ```

  6. Run

     If using docker-compose v1 (standalone)

     `docker-compose up`

     Or if using docker-compose v2 (docker plug-in)

     `docker compose up`

  7. From the install directory, load the elasticsearch schema (mappings) for the Pensando DSS Firewall index-pattern using the following cli:

     `curl -XPUT -H'Content-Type: application/json' 'http://localhost:9200/_index_template/pensando-fwlog?pretty' -d @./elasticsearch/pensando_fwlog_mapping.json`

  8. Give it about 5 minutes to start up and point your browser to the ip of your ELK cluster, port 5601

  9. In Kibana, import ```./kibana/pensando-dss-elk.ndjson``` into your saved objects

 10. Using PSM, point your DSS firewall syslog (RFC5424) at the IP of your ELK cluster, port 5514


## Support
If you need help or have questions, you can [email us](mailto:contact-project+pensando-tbd-elastic-pensando-elk-25427733-issue-@incoming.gitlab.com) and we will get back to you as soon as we can

## Support Policy
The code and templates in the repo are released under an as-is, best effort, support policy. These scripts should be seen as community supported and Pensando will contribute our expertise as and when possible. We do not provide technical support or help in using or troubleshooting the components of the project through our normal support options. Unless explicitly tagged, all projects or work posted in our GitLab repository (at https://gitlab.com/Pensando) or sites other than our official Downloads page on https://support.pensando.io are provided under the best effort policy.<|MERGE_RESOLUTION|>--- conflicted
+++ resolved
@@ -16,13 +16,8 @@
 
 This branch works with the following software.
 
-<<<<<<< HEAD
-CXOS: 10.10.1010 <br/>
-PSM:  1.49.3-T-3
-=======
 CXOS: 10.11 <br/>
 PSM:  1.54.1-T-7
->>>>>>> d771a4a7
 
 If these do not match your current install, [check one of the other branches](https://gitlab.com/pensando/tbd/siem/elastic/elk-pensando/-/branches)
 
